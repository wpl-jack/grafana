--- conflicted
+++ resolved
@@ -1,7 +1,6 @@
 package channels
 
 import (
-<<<<<<< HEAD
 	"bytes"
 	"context"
 	"crypto/tls"
@@ -10,14 +9,10 @@
 	"net"
 	"net/http"
 	"net/url"
-	"strings"
 	"time"
 
 	"github.com/grafana/grafana/pkg/infra/log"
 	"github.com/grafana/grafana/pkg/util"
-	"github.com/prometheus/alertmanager/template"
-=======
->>>>>>> 060dccdb
 	"github.com/prometheus/common/model"
 
 	"github.com/grafana/grafana/pkg/components/securejsondata"
@@ -51,8 +46,7 @@
 	if value, ok := an.SecureSettings.DecryptedValue(field); ok {
 		return value
 	}
-<<<<<<< HEAD
-	return title
+	return fallback
 }
 
 type httpCfg struct {
@@ -115,7 +109,4 @@
 
 	logger.Debug("Sending HTTP request succeeded", "url", request.URL.String(), "statusCode", resp.Status)
 	return respBody, nil
-=======
-	return fallback
->>>>>>> 060dccdb
 }