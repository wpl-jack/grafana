--- conflicted
+++ resolved
@@ -10,13 +10,9 @@
 	"github.com/grafana/grafana/pkg/infra/log"
 	"github.com/grafana/grafana/pkg/plugins"
 	"github.com/grafana/grafana/pkg/plugins/backendplugin"
-<<<<<<< HEAD
 	"github.com/grafana/grafana/pkg/plugins/filestore"
-=======
-	"github.com/grafana/grafana/pkg/plugins/manager/installer"
 	"github.com/grafana/grafana/pkg/plugins/manager/loader"
 	"github.com/grafana/grafana/pkg/plugins/manager/registry"
->>>>>>> 5f1305d2
 	"github.com/grafana/grafana/pkg/setting"
 )
 
@@ -26,23 +22,13 @@
 var _ plugins.RendererManager = (*PluginManager)(nil)
 
 type PluginManager struct {
-<<<<<<< HEAD
-	cfg           *plugins.Cfg
-	store         map[string]*plugins.Plugin
-	pluginLoader  plugins.Loader
-	pluginsMu     sync.RWMutex
-	pluginSources []PluginSource
-	pluginFs      filestore.Manager
-	log           log.Logger
-=======
-	cfg             *plugins.Cfg
-	pluginRegistry  registry.Service
-	pluginInstaller installer.Service
-	pluginLoader    loader.Service
-	pluginsMu       sync.RWMutex
-	pluginSources   []PluginSource
-	log             log.Logger
->>>>>>> 5f1305d2
+	cfg            *plugins.Cfg
+	pluginRegistry registry.Service
+	pluginLoader   loader.Service
+	pluginsMu      sync.RWMutex
+	pluginSources  []PluginSource
+	pluginFs       filestore.Manager
+	log            log.Logger
 }
 
 type PluginSource struct {
@@ -50,13 +36,9 @@
 	Paths []string
 }
 
-<<<<<<< HEAD
-func ProvideService(grafanaCfg *setting.Cfg, pluginLoader plugins.Loader, pluginFs filestore.Manager) (*PluginManager, error) {
-	pm := New(plugins.FromGrafanaCfg(grafanaCfg), []PluginSource{
-=======
-func ProvideService(grafanaCfg *setting.Cfg, pluginRegistry registry.Service, pluginLoader loader.Service) (*PluginManager, error) {
+func ProvideService(grafanaCfg *setting.Cfg, pluginRegistry registry.Service, pluginLoader loader.Service,
+	pluginFs filestore.Manager) (*PluginManager, error) {
 	pm := New(plugins.FromGrafanaCfg(grafanaCfg), pluginRegistry, []PluginSource{
->>>>>>> 5f1305d2
 		{Class: plugins.Core, Paths: corePluginPaths(grafanaCfg)},
 		{Class: plugins.Bundled, Paths: []string{grafanaCfg.BundledPluginsPath}},
 		{Class: plugins.External, Paths: append([]string{grafanaCfg.PluginsPath}, pluginSettingPaths(grafanaCfg)...)},
@@ -67,25 +49,15 @@
 	return pm, nil
 }
 
-<<<<<<< HEAD
-func New(cfg *plugins.Cfg, pluginSources []PluginSource, pluginLoader plugins.Loader, pluginFs filestore.Manager) *PluginManager {
+func New(cfg *plugins.Cfg, pluginRegistry registry.Service, pluginSources []PluginSource, pluginLoader loader.Service,
+	pluginFs filestore.Manager) *PluginManager {
 	return &PluginManager{
-		cfg:           cfg,
-		pluginLoader:  pluginLoader,
-		pluginSources: pluginSources,
-		pluginFs:      pluginFs,
-		store:         make(map[string]*plugins.Plugin),
-		log:           log.New("plugin.manager"),
-=======
-func New(cfg *plugins.Cfg, pluginRegistry registry.Service, pluginSources []PluginSource, pluginLoader loader.Service) *PluginManager {
-	return &PluginManager{
-		cfg:             cfg,
-		pluginLoader:    pluginLoader,
-		pluginSources:   pluginSources,
-		pluginRegistry:  pluginRegistry,
-		log:             log.New("plugin.manager"),
-		pluginInstaller: installer.New(false, cfg.BuildVersion, newInstallerLogger("plugin.installer", true)),
->>>>>>> 5f1305d2
+		cfg:            cfg,
+		pluginLoader:   pluginLoader,
+		pluginSources:  pluginSources,
+		pluginRegistry: pluginRegistry,
+		pluginFs:       pluginFs,
+		log:            log.New("plugin.manager"),
 	}
 }
 
