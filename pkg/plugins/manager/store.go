--- conflicted
+++ resolved
@@ -10,7 +10,6 @@
 
 	"github.com/grafana/grafana/pkg/plugins"
 	"github.com/grafana/grafana/pkg/plugins/repository"
-	"github.com/grafana/grafana/pkg/util/errutil"
 )
 
 func (m *PluginManager) Plugin(ctx context.Context, pluginID string) (plugins.PluginDTO, bool) {
@@ -79,12 +78,8 @@
 		return plugins.ErrInvalidPluginVersionFormat
 	}
 
-<<<<<<< HEAD
 	var pluginArchive *repository.PluginArchive
-	if plugin, exists := m.plugin(pluginID); exists {
-=======
 	if plugin, exists := m.plugin(ctx, pluginID); exists {
->>>>>>> 5f1305d2
 		if !plugin.IsExternalPlugin() {
 			return plugins.ErrInstallCorePlugin
 		}
@@ -159,7 +154,7 @@
 		d, err := repo.GetPluginArchive(ctx, dep.ID, dep.Version,
 			repository.CompatabilityOpts{GrafanaVersion: opts.GrafanaVersion})
 		if err != nil {
-			return errutil.Wrapf(err, "failed to download plugin %s from repository", dep.ID)
+			return fmt.Errorf("%v: %w", fmt.Sprintf("failed to download plugin %s from repository", dep.ID), err)
 		}
 
 		depArchive, err := m.pluginFs.Add(ctx, d.File, dep.ID, m.cfg.PluginsPath)
