--- conflicted
+++ resolved
@@ -19,13 +19,8 @@
 			</div>
 
 			<div class="gf-form">
-<<<<<<< HEAD
-				<span class="gf-form-label gf-size-sm">Type</span>
-				<select class="gf-form-input gf-size-auto gf-form-select-input" ng-model="current.type" ng-options="k as v.name for (k, v) in types" ng-change="typeChanged()"></select>
-=======
 				<span class="gf-form-label width-7">Type</span>
 				<select class="gf-form-input gf-size-auto" ng-model="current.type" ng-options="k as v.name for (k, v) in types" ng-change="typeChanged()"></select>
->>>>>>> d42bfc25
 			</div>
 		</div>
 
