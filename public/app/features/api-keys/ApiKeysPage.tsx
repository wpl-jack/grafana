import React, { PureComponent } from 'react';
import { connect, ConnectedProps } from 'react-redux';

// Utils
import { rangeUtil } from '@grafana/data';
import { InlineField, InlineSwitch, VerticalGroup } from '@grafana/ui';
import appEvents from 'app/core/app_events';
import EmptyListCTA from 'app/core/components/EmptyListCTA/EmptyListCTA';
import Page from 'app/core/components/Page/Page';
import config from 'app/core/config';
import { contextSrv } from 'app/core/core';
import { getNavModel } from 'app/core/selectors/navModel';
import { getTimeZone } from 'app/features/profile/state/selectors';
import { AccessControlAction, ApiKey, NewApiKey, StoreState } from 'app/types';
import { ShowModalReactEvent } from 'app/types/events';

import { APIKeysMigratedCard } from './APIKeysMigratedCard';
import { ApiKeysActionBar } from './ApiKeysActionBar';
import { ApiKeysAddedModal } from './ApiKeysAddedModal';
import { ApiKeysController } from './ApiKeysController';
import { ApiKeysForm } from './ApiKeysForm';
import { ApiKeysTable } from './ApiKeysTable';
import { MigrateToServiceAccountsCard } from './MigrateToServiceAccountsCard';
import {
  addApiKey,
  deleteApiKey,
  migrateApiKey,
  migrateAll,
  loadApiKeys,
  toggleIncludeExpired,
  getApiKeysMigrationStatus,
  hideApiKeys,
} from './state/actions';
import { setSearchQuery } from './state/reducers';
import { getApiKeys, getApiKeysCount, getIncludeExpired, getIncludeExpiredDisabled } from './state/selectors';

function mapStateToProps(state: StoreState) {
  const canCreate = contextSrv.hasAccess(AccessControlAction.ActionAPIKeysCreate, true);

  return {
    navModel: getNavModel(state.navIndex, 'apikeys'),
    apiKeys: getApiKeys(state.apiKeys),
    searchQuery: state.apiKeys.searchQuery,
    apiKeysCount: getApiKeysCount(state.apiKeys),
    hasFetched: state.apiKeys.hasFetched,
    timeZone: getTimeZone(state.user),
    includeExpired: getIncludeExpired(state.apiKeys),
    includeExpiredDisabled: getIncludeExpiredDisabled(state.apiKeys),
    canCreate: canCreate,
    apiKeysMigrated: state.apiKeys.apiKeysMigrated,
  };
}

const mapDispatchToProps = {
  loadApiKeys,
  deleteApiKey,
  migrateApiKey,
  migrateAll,
  setSearchQuery,
  toggleIncludeExpired,
  addApiKey,
  getApiKeysMigrationStatus,
  hideApiKeys,
};

const connector = connect(mapStateToProps, mapDispatchToProps);

interface OwnProps {}

export type Props = OwnProps & ConnectedProps<typeof connector>;

interface State {
  isAdding: boolean;
}

export class ApiKeysPageUnconnected extends PureComponent<Props, State> {
  constructor(props: Props) {
    super(props);
  }

  componentDidMount() {
    this.fetchApiKeys();
    this.props.getApiKeysMigrationStatus();
  }

  async fetchApiKeys() {
    await this.props.loadApiKeys();
  }

  onDeleteApiKey = (key: ApiKey) => {
    this.props.deleteApiKey(key.id!);
  };

  onMigrateAll = () => {
    this.props.migrateAll();
  };

  onMigrateApiKey = (key: ApiKey) => {
    this.props.migrateApiKey(key.id!);
  };

  onSearchQueryChange = (value: string) => {
    this.props.setSearchQuery(value);
  };

  onIncludeExpiredChange = (event: React.SyntheticEvent<HTMLInputElement>) => {
    this.props.toggleIncludeExpired();
  };

  onAddApiKey = (newApiKey: NewApiKey) => {
    const openModal = (apiKey: string) => {
      const rootPath = window.location.origin + config.appSubUrl;

      appEvents.publish(
        new ShowModalReactEvent({
          props: {
            apiKey,
            rootPath,
          },
          component: ApiKeysAddedModal,
        })
      );
    };

    const secondsToLive = newApiKey.secondsToLive;
    try {
      const secondsToLiveAsNumber = secondsToLive ? rangeUtil.intervalToSeconds(secondsToLive) : null;
      const apiKey: ApiKey = {
        ...newApiKey,
        secondsToLive: secondsToLiveAsNumber,
      };
      this.props.addApiKey(apiKey, openModal);
      this.setState((prevState: State) => {
        return {
          ...prevState,
          isAdding: false,
        };
      });
    } catch (err) {
      console.error(err);
    }
  };

<<<<<<< HEAD
  //@TODO Remove this, it's only for dev testing
  produceErrorr = () => {
    throw new Error('This is a test error');
=======
  onHideApiKeys = async () => {
    await this.props.hideApiKeys();
    window.location.reload();
>>>>>>> e23dbfe6
  };

  render() {
    const {
      hasFetched,
      navModel,
      apiKeysCount,
      apiKeys,
      searchQuery,
      timeZone,
      includeExpired,
      includeExpiredDisabled,
      canCreate,
      apiKeysMigrated,
    } = this.props;

    if (!hasFetched) {
      return (
        <Page navModel={navModel}>
          <Page.Contents isLoading={true}>{}</Page.Contents>
        </Page>
      );
    }

    return (
      <Page navModel={navModel}>
        <Page.Contents isLoading={false}>
          <ApiKeysController>
            {({ isAdding, toggleIsAdding }) => {
              const showCTA = !isAdding && apiKeysCount === 0 && !apiKeysMigrated;
              const showTable = apiKeysCount > 0;
              return (
                <>
<<<<<<< HEAD
                  {/* TODO: enable when API keys to service accounts migration is ready
                    {config.featureToggles.serviceAccounts && (
                      <Alert title="Switch from API keys to Service accounts" severity="info">
                        Service accounts give you more control. API keys will be automatically migrated into tokens inside
                        respective service accounts. The current API keys will still work, but will be called tokens and
                        you will find them in the detail view of a respective service account.
                      </Alert>
                  )} */}
                  <button onClick={this.produceErrorr}>ExceptioN!</button>
=======
                  {/* TODO: remove feature flag check before GA */}
                  {config.featureToggles.serviceAccounts && !apiKeysMigrated && (
                    <MigrateToServiceAccountsCard onMigrate={this.onMigrateAll} />
                  )}
                  {config.featureToggles.serviceAccounts && apiKeysMigrated && (
                    <APIKeysMigratedCard onHideApiKeys={this.onHideApiKeys} />
                  )}
>>>>>>> e23dbfe6
                  {showCTA ? (
                    <EmptyListCTA
                      title="You haven't added any API keys yet."
                      buttonIcon="key-skeleton-alt"
                      onClick={toggleIsAdding}
                      buttonTitle="New API key"
                      proTip="Remember, you can provide view-only API access to other applications."
                      buttonDisabled={!canCreate}
                    />
                  ) : null}
                  {showTable ? (
                    <ApiKeysActionBar
                      searchQuery={searchQuery}
                      disabled={isAdding || !canCreate}
                      onAddClick={toggleIsAdding}
                      onSearchChange={this.onSearchQueryChange}
                    />
                  ) : null}
                  <ApiKeysForm
                    show={isAdding}
                    onClose={toggleIsAdding}
                    onKeyAdded={this.onAddApiKey}
                    disabled={!canCreate}
                  />
                  {showTable ? (
                    <VerticalGroup>
                      <InlineField disabled={includeExpiredDisabled} label="Include expired keys">
                        <InlineSwitch id="showExpired" value={includeExpired} onChange={this.onIncludeExpiredChange} />
                      </InlineField>
                      <ApiKeysTable
                        apiKeys={apiKeys}
                        timeZone={timeZone}
                        onMigrate={this.onMigrateApiKey}
                        onDelete={this.onDeleteApiKey}
                      />
                    </VerticalGroup>
                  ) : null}
                </>
              );
            }}
          </ApiKeysController>
        </Page.Contents>
      </Page>
    );
  }
}

const ApiKeysPage = connector(ApiKeysPageUnconnected);
export default ApiKeysPage;<|MERGE_RESOLUTION|>--- conflicted
+++ resolved
@@ -141,15 +141,13 @@
     }
   };
 
-<<<<<<< HEAD
   //@TODO Remove this, it's only for dev testing
   produceErrorr = () => {
     throw new Error('This is a test error');
-=======
+  };
   onHideApiKeys = async () => {
     await this.props.hideApiKeys();
     window.location.reload();
->>>>>>> e23dbfe6
   };
 
   render() {
@@ -183,17 +181,6 @@
               const showTable = apiKeysCount > 0;
               return (
                 <>
-<<<<<<< HEAD
-                  {/* TODO: enable when API keys to service accounts migration is ready
-                    {config.featureToggles.serviceAccounts && (
-                      <Alert title="Switch from API keys to Service accounts" severity="info">
-                        Service accounts give you more control. API keys will be automatically migrated into tokens inside
-                        respective service accounts. The current API keys will still work, but will be called tokens and
-                        you will find them in the detail view of a respective service account.
-                      </Alert>
-                  )} */}
-                  <button onClick={this.produceErrorr}>ExceptioN!</button>
-=======
                   {/* TODO: remove feature flag check before GA */}
                   {config.featureToggles.serviceAccounts && !apiKeysMigrated && (
                     <MigrateToServiceAccountsCard onMigrate={this.onMigrateAll} />
@@ -201,7 +188,7 @@
                   {config.featureToggles.serviceAccounts && apiKeysMigrated && (
                     <APIKeysMigratedCard onHideApiKeys={this.onHideApiKeys} />
                   )}
->>>>>>> e23dbfe6
+                  <button onClick={this.produceErrorr}>ExceptioN!</button>
                   {showCTA ? (
                     <EmptyListCTA
                       title="You haven't added any API keys yet."
