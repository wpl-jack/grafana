--- conflicted
+++ resolved
@@ -7,11 +7,7 @@
 import { IconButton, stylesFactory, useStyles2 } from '@grafana/ui';
 
 import { SEARCH_PANELS_LOCAL_STORAGE_KEY } from '../constants';
-<<<<<<< HEAD
-=======
-import { useDashboardSearch } from '../hooks/useDashboardSearch';
 import { useKeyNavigationListener } from '../hooks/useSearchKeyboardSelection';
->>>>>>> c314ce48
 import { useSearchQuery } from '../hooks/useSearchQuery';
 import { SearchView } from '../page/components/SearchView';
 
