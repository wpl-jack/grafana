.panel-options-group {
  margin-bottom: 10px;
  border: $panel-options-group-border;
  border-radius: $border-radius;
  background: $page-bg;
}

.panel-options-group__header {
  padding: 4px 8px;
  background: $panel-options-group-header-bg;
  position: relative;
  border-radius: $border-radius $border-radius 0 0;
  display: flex;
  align-items: center;

  .btn {
    position: absolute;
    right: 0;
    top: 0;
  }
}

.panel-options-group__add-btn {
  background: none;
  border: none;
  display: flex;
  align-items: center;
  padding: 0;

  &:hover {
    .panel-options-group__add-circle {
<<<<<<< HEAD
      background-color: $btn-primary-bg;
      color: $text-color-strong;
=======
      background-color: $btn-success-bg;
      color: $white;
>>>>>>> 5eea85a3
    }
  }
}

.panel-options-group__add-circle {
<<<<<<< HEAD
  @include gradientBar($btn-primary-bg, $btn-primary-bg-hl, #fff);
=======
  @include gradientBar($btn-success-bg, $btn-success-bg-hl);
>>>>>>> 5eea85a3

  border-radius: 50px;
  width: 20px;
  height: 20px;
  display: flex;
  align-items: center;
  justify-content: center;
  margin-right: 6px;

  i {
    position: relative;
    top: 1px;
  }
}

.panel-options-group__title {
  font-size: 1.1rem;
  position: relative;
  top: 1px;
}

.panel-options-group__body {
  padding: 20px;

  &--queries {
    min-height: 200px;
  }
}<|MERGE_RESOLUTION|>--- conflicted
+++ resolved
@@ -29,23 +29,15 @@
 
   &:hover {
     .panel-options-group__add-circle {
-<<<<<<< HEAD
-      background-color: $btn-primary-bg;
-      color: $text-color-strong;
-=======
-      background-color: $btn-success-bg;
+      background-color: $btn-primary-bg;;
       color: $white;
->>>>>>> 5eea85a3
     }
   }
 }
 
 .panel-options-group__add-circle {
-<<<<<<< HEAD
+
   @include gradientBar($btn-primary-bg, $btn-primary-bg-hl, #fff);
-=======
-  @include gradientBar($btn-success-bg, $btn-success-bg-hl);
->>>>>>> 5eea85a3
 
   border-radius: 50px;
   width: 20px;
