define([
  'angular',
  'jquery',
  'config',
  'lodash',
],
function (angular, $, config) {
  "use strict";

  var module = angular.module('grafana.controllers');

  module.controller('DashboardCtrl', function(
      $scope,
      $rootScope,
      dashboardKeybindings,
      timeSrv,
      templateValuesSrv,
      dashboardSrv,
      dashboardViewStateSrv,
      $timeout) {

    $scope.editor = { index: 0 };
    $scope.panels = config.panels;

    var resizeEventTimeout;

    this.init = function(dashboard) {
      $scope.reset_row();
      $scope.registerWindowResizeEvent();
      $scope.onAppEvent('show-json-editor', $scope.showJsonEditor);
      $scope.setupDashboard(dashboard);
    };

<<<<<<< HEAD
    $scope.registerWindowResizeEvent = function() {
      angular.element(window).bind('resize', function() {
        $timeout.cancel(resizeEventTimeout);
        resizeEventTimeout = $timeout(function() { $scope.$broadcast('render'); }, 200);
      });
    };

    $scope.setupDashboard = function(dashboard) {
=======
    $scope.setupDashboard = function(dashboardData) {
>>>>>>> 97e5a046
      $rootScope.performance.dashboardLoadStart = new Date().getTime();
      $rootScope.performance.panelsInitialized = 0;
      $rootScope.performance.panelsRendered = 0;

      $scope.dashboard = dashboardSrv.create(dashboard.model);
      $scope.dashboardViewState = dashboardViewStateSrv.create($scope);
      $scope.dashboardMeta = dashboard.meta;

      // init services
      timeSrv.init($scope.dashboard);
      templateValuesSrv.init($scope.dashboard, $scope.dashboardViewState);

      dashboardKeybindings.shortcuts($scope);

      $scope.updateSubmenuVisibility();
      $scope.setWindowTitleAndTheme();

      $scope.appEvent("dashboard-loaded", $scope.dashboard);
    };

    $scope.updateSubmenuVisibility = function() {
      $scope.submenuEnabled = $scope.dashboard.hasTemplateVarsOrAnnotations();
    };

    $scope.setWindowTitleAndTheme = function() {
      window.document.title = config.window_title_prefix + $scope.dashboard.title;
    };

    $scope.broadcastRefresh = function() {
      $rootScope.$broadcast('refresh');
    };

    $scope.add_row = function(dash, row) {
      dash.rows.push(row);
    };

    $scope.add_row_default = function() {
      $scope.reset_row();
      $scope.row.title = 'New row';
      $scope.add_row($scope.dashboard, $scope.row);
    };

    $scope.reset_row = function() {
      $scope.row = {
        title: '',
        height: '250px',
        editable: true,
      };
    };

    $scope.panelEditorPath = function(type) {
      return 'app/' + config.panels[type].path + '/editor.html';
    };

    $scope.pulldownEditorPath = function(type) {
      return 'app/panels/'+type+'/editor.html';
    };

    $scope.showJsonEditor = function(evt, options) {
      var editScope = $rootScope.$new();
      editScope.object = options.object;
      editScope.updateHandler = options.updateHandler;
      $scope.appEvent('show-dash-editor', { src: 'app/partials/edit_json.html', scope: editScope });
    };

    $scope.onDrop = function(panelId, row, dropTarget) {
      var info = $scope.dashboard.getPanelInfoById(panelId);
      if (dropTarget) {
        var dropInfo = $scope.dashboard.getPanelInfoById(dropTarget.id);
        dropInfo.row.panels[dropInfo.index] = info.panel;
        info.row.panels[info.index] = dropTarget;
        var dragSpan = info.panel.span;
        info.panel.span = dropTarget.span;
        dropTarget.span = dragSpan;
      }
      else {
        info.row.panels.splice(info.index, 1);
        info.panel.span = 12 - $scope.dashboard.rowSpan(row);
        row.panels.push(info.panel);
      }

      $rootScope.$broadcast('render');
    };

    $scope.registerWindowResizeEvent = function() {
      angular.element(window).bind('resize', function() {
        $timeout.cancel(resizeEventTimeout);
        resizeEventTimeout = $timeout(function() { $scope.$broadcast('render'); }, 200);
      });
      $scope.$on('$destroy', function() {
        angular.element(window).unbind('resize');
      });
    };

  });
});<|MERGE_RESOLUTION|>--- conflicted
+++ resolved
@@ -31,18 +31,7 @@
       $scope.setupDashboard(dashboard);
     };
 
-<<<<<<< HEAD
-    $scope.registerWindowResizeEvent = function() {
-      angular.element(window).bind('resize', function() {
-        $timeout.cancel(resizeEventTimeout);
-        resizeEventTimeout = $timeout(function() { $scope.$broadcast('render'); }, 200);
-      });
-    };
-
     $scope.setupDashboard = function(dashboard) {
-=======
-    $scope.setupDashboard = function(dashboardData) {
->>>>>>> 97e5a046
       $rootScope.performance.dashboardLoadStart = new Date().getTime();
       $rootScope.performance.panelsInitialized = 0;
       $rootScope.performance.panelsRendered = 0;
